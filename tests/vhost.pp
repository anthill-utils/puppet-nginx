--- conflicted
+++ resolved
@@ -10,10 +10,6 @@
   ensure       => present,
   listen_port  => 8080,
   server_name  => 'test.local',
-<<<<<<< HEAD
-  ipv6_enable  => 'true',
-=======
   ipv6_enable  => true,
->>>>>>> 349ae7de
   proxy        => 'http://proxypass',
 }
