# define: nginx::resource::location
#
# This definition creates a new location entry within a virtual host
#
# Parameters:
#   [*ensure*]               - Enables or disables the specified location (present|absent)
#   [*vhost*]                - Defines the default vHost for this location entry to include with
#   [*location*]             - Specifies the URI associated with this location entry
#   [*www_root*]             - Specifies the location on disk for files to be read from. Cannot be set in conjunction with $proxy
#   [*index_files*]          - Default index files for NGINX to read when traversing a directory
#   [*proxy*]                - Proxy server(s) for a location to connect to. Accepts a single value, can be used in conjunction
#                              with nginx::resource::upstream
#   [*proxy_read_timeout*]   - Override the default the proxy read timeout value of 90 seconds
#   [*fastcgi*]              - location of fastcgi (host:port)
#   [*fastcgi_params*]       - optional alternative fastcgi_params file to use
#   [*fastcgi_script*]       - optional SCRIPT_FILE parameter
#   [*ssl*]                  - Indicates whether to setup SSL bindings for this location.
#   [*ssl_only*]             - Required if the SSL and normal vHost have the same port.
#   [*location_alias*]       - Path to be used as basis for serving requests for this location
#   [*stub_status*]          - If true it will point configure module stub_status to provide nginx stats on location
#   [*location_cfg_prepend*] - It expects a hash with custom directives to put before anything else inside location
#   [*location_cfg_append*]  - It expects a hash with custom directives to put after everything else inside location
#   [*try_files*]            - An array of file locations to try
#   [*option*]               - Reserved for future use
#   [*proxy_cache*]         - This directive sets name of zone for caching.
#                             The same zone can be used in multiple places.
#   [*proxy_cache_valid*]   - This directive sets the time for caching
#                             different replies.
#   [*auth_basic*]          - This directive includes testing name and password
#                             with HTTP Basic Authentication.
#   [*auth_basic_user_file*] - This directive sets the htpasswd filename for
#                              the authentication realm.
#
# Actions:
#
# Requires:
#
# Sample Usage:
#  nginx::resource::location { 'test2.local-bob':
#    ensure   => present,
#    www_root => '/var/www/bob',
#    location => '/bob',
#    vhost    => 'test2.local',
#  }
#
#  Custom config example to limit location on localhost,
#  create a hash with any extra custom config you want.
#  $my_config = {
#    'access_log' => 'off',
#    'allow'      => '127.0.0.1',
#    'deny'       => 'all'
#  }
#  nginx::resource::location { 'test2.local-bob':
#    ensure              => present,
#    www_root            => '/var/www/bob',
#    location            => '/bob',
#    vhost               => 'test2.local',
#    location_cfg_append => $my_config,
#  }

define nginx::resource::location (
  $location,
  $ensure               = present,
  $vhost                = undef,
  $www_root             = undef,
  $index_files          = [
    'index.html',
    'index.htm',
    'index.php'],
  $proxy                = undef,
  $proxy_read_timeout   = $nginx::params::nx_proxy_read_timeout,
  $fastcgi              = undef,
  $fastcgi_params       = '/etc/nginx/fastcgi_params',
  $fastcgi_script       = undef,
  $ssl                  = false,
  $ssl_only             = false,
  $location_alias       = undef,
  $option               = undef,
  $stub_status          = undef,
  $location_cfg_prepend = undef,
  $location_cfg_append  = undef,
<<<<<<< HEAD
  $try_files            = undef,
  $proxy_cache          = false,
  $proxy_cache_valid    = false,
  $auth_basic           = undef,
  $auth_basic_user_file = undef,
  $location
=======
  $try_files            = undef
>>>>>>> 349ae7de
) {
  File {
    owner  => 'root',
    group  => 'root',
    mode   => '0644',
    notify => Class['nginx::service'],
  }

  # # Shared Variables
  $ensure_real = $ensure ? {
    'absent' => absent,
    default  => file,
  }

  # Use proxy or fastcgi template if $proxy is defined, otherwise use directory template.
  if ($proxy != undef) {
    $content_real = template('nginx/vhost/vhost_location_proxy.erb')
  } elsif ($location_alias != undef) {
    $content_real = template('nginx/vhost/vhost_location_alias.erb')
  } elsif ($stub_status != undef) {
    $content_real = template('nginx/vhost/vhost_location_stub_status.erb')
  } elsif ($fastcgi != undef) {
    $content_real = template('nginx/vhost/vhost_location_fastcgi.erb')
  } else {
    $content_real = template('nginx/vhost/vhost_location_directory.erb')
  }

<<<<<<< HEAD
  ## Check for various error conditions
  if ($vhost == undef) {
    fail('Cannot create a location reference without attaching to a virtual host')
  }
  if (($www_root == undef) and ($proxy == undef) and ($location_alias == undef) and ($stub_status == undef) and ($fastcgi == undef)) {
    fail('Cannot create a location reference without a www_root, proxy, location_alias, fastcgi or stub_status defined')
=======
  # # Check for various error condtiions
  if ($vhost == undef) {
    fail('Cannot create a location reference without attaching to a virtual host')
  }

  if (($www_root == undef) and ($proxy == undef) and ($location_alias == undef) and ($stub_status == undef)) {
    fail('Cannot create a location reference without a www_root, proxy, location_alias or stub_status defined')
>>>>>>> 349ae7de
  }

  if (($www_root != undef) and ($proxy != undef)) {
    fail('Cannot define both directory and proxy in a virtual host')
  }

  # # Create stubs for vHost File Fragment Pattern
  if (!$ssl_only) {
    file { "${nginx::config::nx_temp_dir}/nginx.d/${vhost}-500-${name}":
      ensure  => $ensure_real,
      content => $content_real,
    }
  }

  # # Only create SSL Specific locations if $ssl is true.
  if ($ssl) {
    file { "${nginx::config::nx_temp_dir}/nginx.d/${vhost}-800-${name}-ssl":
      ensure  => $ensure_real,
      content => $content_real,
    }
  }

  if ($auth_basic_user_file != undef) {
    #Generate htpasswd with provided file-locations
    file { "${nginx::params::nx_conf_dir}/${name}_htpasswd":
      ensure => $ensure,
      mode   => '0644',
      source => $auth_basic_user_file,
    }
  }
}<|MERGE_RESOLUTION|>--- conflicted
+++ resolved
@@ -79,16 +79,12 @@
   $stub_status          = undef,
   $location_cfg_prepend = undef,
   $location_cfg_append  = undef,
-<<<<<<< HEAD
   $try_files            = undef,
   $proxy_cache          = false,
   $proxy_cache_valid    = false,
   $auth_basic           = undef,
   $auth_basic_user_file = undef,
   $location
-=======
-  $try_files            = undef
->>>>>>> 349ae7de
 ) {
   File {
     owner  => 'root',
@@ -116,39 +112,29 @@
     $content_real = template('nginx/vhost/vhost_location_directory.erb')
   }
 
-<<<<<<< HEAD
   ## Check for various error conditions
   if ($vhost == undef) {
     fail('Cannot create a location reference without attaching to a virtual host')
   }
   if (($www_root == undef) and ($proxy == undef) and ($location_alias == undef) and ($stub_status == undef) and ($fastcgi == undef)) {
     fail('Cannot create a location reference without a www_root, proxy, location_alias, fastcgi or stub_status defined')
-=======
-  # # Check for various error condtiions
-  if ($vhost == undef) {
-    fail('Cannot create a location reference without attaching to a virtual host')
-  }
-
-  if (($www_root == undef) and ($proxy == undef) and ($location_alias == undef) and ($stub_status == undef)) {
-    fail('Cannot create a location reference without a www_root, proxy, location_alias or stub_status defined')
->>>>>>> 349ae7de
   }
 
   if (($www_root != undef) and ($proxy != undef)) {
     fail('Cannot define both directory and proxy in a virtual host')
   }
 
-  # # Create stubs for vHost File Fragment Pattern
-  if (!$ssl_only) {
-    file { "${nginx::config::nx_temp_dir}/nginx.d/${vhost}-500-${name}":
+  ## Create stubs for vHost File Fragment Pattern
+  if ($ssl_only != 'true') {
+    file {"${nginx::config::nx_temp_dir}/nginx.d/${vhost}-500-${name}":
       ensure  => $ensure_real,
       content => $content_real,
     }
   }
 
-  # # Only create SSL Specific locations if $ssl is true.
-  if ($ssl) {
-    file { "${nginx::config::nx_temp_dir}/nginx.d/${vhost}-800-${name}-ssl":
+  ## Only create SSL Specific locations if $ssl is true.
+  if ($ssl == 'true') {
+    file {"${nginx::config::nx_temp_dir}/nginx.d/${vhost}-800-${name}-ssl":
       ensure  => $ensure_real,
       content => $content_real,
     }
