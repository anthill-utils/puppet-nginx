--- conflicted
+++ resolved
@@ -310,13 +310,8 @@
   if ($vhost == undef) {
     fail('Cannot create a location reference without attaching to a virtual host')
   }
-<<<<<<< HEAD
   if (($www_root == undef) and ($proxy == undef) and ($location_alias == undef) and ($stub_status == undef) and ($fastcgi == undef) and ($uwsgi == undef) and ($location_custom_cfg == undef)) {
     fail('Cannot create a location reference without a www_root, proxy, location_alias, fastcgi, uwsgi, stub_status, or location_custom_cfg defined')
-=======
-  if (($www_root == undef) and ($proxy == undef) and ($location_alias == undef) and ($stub_status == undef) and ($fastcgi == undef) and ($location_custom_cfg == undef) and ($internal == false)) {
-    fail('Cannot create a location reference without a www_root, proxy, location_alias, fastcgi, stub_status, internal, or location_custom_cfg defined')
->>>>>>> 7c447385
   }
   if (($www_root != undef) and ($proxy != undef)) {
     fail('Cannot define both directory and proxy in a virtual host')
@@ -327,8 +322,6 @@
   if ($fastcgi_script != undef) {
     warning('The $fastcgi_script parameter is deprecated; please use $fastcgi_param instead to define custom fastcgi_params!')
   }
-<<<<<<< HEAD
-=======
 
   $vhost_sanitized = regsubst($vhost, ' ', '_', 'G')
   $config_file = "${::nginx::config::conf_dir}/sites-available/${vhost_sanitized}.conf"
@@ -337,7 +330,6 @@
   $location_sanitized = regsubst($location_sanitized_tmp, '\\\\', '_', 'G')
 
   # Use proxy or fastcgi template if $proxy is defined, otherwise use directory template.
->>>>>>> 7c447385
   if ($proxy != undef) {
     $content_real = template('nginx/vhost/locations/proxy.erb')
   } elsif ($location_alias != undef) {
