--- conflicted
+++ resolved
@@ -318,16 +318,11 @@
     fail('Cannot define both directory and proxy in a virtual host')
   }
 
-<<<<<<< HEAD
   # Use proxy, fastcgi or uwsgi template if $proxy is defined, otherwise use directory template.
-=======
   # fastcgi_script is deprecated
   if ($fastcgi_script != undef) {
     warning('The $fastcgi_script parameter is deprecated; please use $fastcgi_param instead to define custom fastcgi_params!')
   }
-
-  # Use proxy or fastcgi template if $proxy is defined, otherwise use directory template.
->>>>>>> a5592d43
   if ($proxy != undef) {
     $content_real = template('nginx/vhost/locations/proxy.erb')
   } elsif ($location_alias != undef) {
