# define: nginx::resource::location
#
# This definition creates a new location entry within a virtual host
#
# Parameters:
<<<<<<< HEAD
#   [*ensure*]               - Enables or disables the specified location
#     (present|absent)
#   [*vhost*]                - Defines the default vHost for this location
#     entry to include with
#   [*location*]             - Specifies the URI associated with this location
#     entry
#   [*www_root*]             - Specifies the location on disk for files to be
#     read from. Cannot be set in conjunction with $proxy
#   [*index_files*]          - Default index files for NGINX to read when
#     traversing a directory
#   [*proxy*]                - Proxy server(s) for a location to connect to.
#     Accepts a single value, can be used in conjunction with
#     nginx::resource::upstream
#   [*proxy_read_timeout*]   - Override the default the proxy read timeout
#     value of 90 seconds
=======
#   [*ensure*]               - Enables or disables the specified location (present|absent)
#   [*vhost*]                - Defines the default vHost for this location entry to include with
#   [*location*]             - Specifies the URI associated with this location entry
#   [*location_allow*]      - Array: Locations to allow connections from.
#   [*location_deny*]       - Array: Locations to deny connections from.
#   [*www_root*]             - Specifies the location on disk for files to be read from. Cannot be set in conjunction with $proxy
#   [*index_files*]          - Default index files for NGINX to read when traversing a directory
#   [*proxy*]                - Proxy server(s) for a location to connect to. Accepts a single value, can be used in conjunction
#                              with nginx::resource::upstream
#   [*proxy_read_timeout*]   - Override the default the proxy read timeout value of 90 seconds
>>>>>>> 2df378ef
#   [*fastcgi*]              - location of fastcgi (host:port)
#   [*fastcgi_params*]       - optional alternative fastcgi_params file to use
#   [*fastcgi_script*]       - optional SCRIPT_FILE parameter
#   [*fastcgi_split_path*]   - Allows settings of fastcgi_split_path_info so
#     that you can split the script_name and path_info via regex
#   [*ssl*]                  - Indicates whether to setup SSL bindings for
#     this location.
#   [*ssl_only*]             - Required if the SSL and normal vHost have the
#     same port.
#   [*location_alias*]       - Path to be used as basis for serving requests
#     for this location
#   [*stub_status*]          - If true it will point configure module
#     stub_status to provide nginx stats on location
#   [*location_custom_cfg*]  - Expects a hash with custom directives, cannot
#     be used with other location types (proxy, fastcgi, root, or stub_status)
#   [*location_cfg_prepend*] - Expects a hash with extra directives to put
#     before anything else inside location (used with all other types except
#     custom_cfg)
#   [*location_cfg_append*]  - Expects a hash with extra directives to put
#     after everything else inside location (used with all other types except
#     custom_cfg)
#   [*try_files*]            - An array of file locations to try
#   [*option*]               - Reserved for future use
#   [*proxy_cache*]           - This directive sets name of zone for caching.
#     The same zone can be used in multiple places.
#   [*proxy_cache_valid*]     - This directive sets the time for caching
#     different replies.
#   [*auth_basic*]            - This directive includes testing name and password
#     with HTTP Basic Authentication.
#   [*auth_basic_user_file*]  - This directive sets the htpasswd filename for
#     the authentication realm.
#   [*priority*]              - Location priority. Default: 500. User priority
#     400-499, 501-599. If the priority is higher than the default priority,
#     the location will be defined after root, or before root.
#
#
# Actions:
#
# Requires:
#
# Sample Usage:
#  nginx::resource::location { 'test2.local-bob':
#    ensure   => present,
#    www_root => '/var/www/bob',
#    location => '/bob',
#    vhost    => 'test2.local',
#  }
#
#  Custom config example to limit location on localhost,
#  create a hash with any extra custom config you want.
#  $my_config = {
#    'access_log' => 'off',
#    'allow'      => '127.0.0.1',
#    'deny'       => 'all'
#  }
#  nginx::resource::location { 'test2.local-bob':
#    ensure              => present,
#    www_root            => '/var/www/bob',
#    location            => '/bob',
#    vhost               => 'test2.local',
#    location_cfg_append => $my_config,
#  }

define nginx::resource::location (
  $location,
  $ensure               = present,
  $vhost                = undef,
  $www_root             = undef,
  $index_files          = [
    'index.html',
    'index.htm',
    'index.php'],
  $proxy                = undef,
  $proxy_read_timeout   = $nginx::params::nx_proxy_read_timeout,
  $fastcgi              = undef,
  $fastcgi_params       = '/etc/nginx/fastcgi_params',
  $fastcgi_script       = undef,
  $fastcgi_split_path   = undef,
  $ssl                  = false,
  $ssl_only             = false,
  $location_alias       = undef,
  $location_allow       = undef,
  $location_deny        = undef,
  $option               = undef,
  $stub_status          = undef,
  $location_custom_cfg  = undef,
  $location_cfg_prepend = undef,
  $location_cfg_append  = undef,
  $try_files            = undef,
  $proxy_cache          = false,
  $proxy_cache_valid    = false,
  $auth_basic           = undef,
  $auth_basic_user_file = undef,
  $priority             = 500
) {
  File {
    owner  => 'root',
    group  => 'root',
    mode   => '0644',
    notify => Class['nginx::service'],
  }

  # # Shared Variables
  $ensure_real = $ensure ? {
    'absent' => absent,
    default  => file,
  }

  ## Check for various error conditions
  if ($vhost == undef) {
    fail('Cannot create a location reference without attaching to a virtual host')
  }
  if (($www_root == undef) and ($proxy == undef) and ($location_alias == undef) and ($stub_status == undef) and ($fastcgi == undef) and ($location_custom_cfg == undef)) {
    fail('Cannot create a location reference without a www_root, proxy, location_alias, fastcgi, stub_status, or location_custom_cfg defined')
  }
  if (($www_root != undef) and ($proxy != undef)) {
    fail('Cannot define both directory and proxy in a virtual host')
  }

  # Use proxy or fastcgi template if $proxy is defined, otherwise use directory template.
  if ($proxy != undef) {
    $content_real = template('nginx/vhost/vhost_location_proxy.erb')
  } elsif ($location_alias != undef) {
    $content_real = template('nginx/vhost/vhost_location_alias.erb')
  } elsif ($stub_status != undef) {
    $content_real = template('nginx/vhost/vhost_location_stub_status.erb')
  } elsif ($fastcgi != undef) {
    $content_real = template('nginx/vhost/vhost_location_fastcgi.erb')
  } elsif ($www_root != undef) {
    $content_real = template('nginx/vhost/vhost_location_directory.erb')
  } else {
    $content_real = template('nginx/vhost/vhost_location_empty.erb')
  }

  if $fastcgi != undef and !defined(File['/etc/nginx/fastcgi_params']) {
    file { '/etc/nginx/fastcgi_params':
      ensure  => present,
      mode    => '0770',
      content => template('nginx/vhost/fastcgi_params.erb'),
    }
  }

  ## Create stubs for vHost File Fragment Pattern
  if ($ssl_only != true) {
    file {"${nginx::config::nx_temp_dir}/nginx.d/${vhost}-${priority}-${name}":
      ensure  => $ensure_real,
      content => $content_real,
    }
  }

  ## Only create SSL Specific locations if $ssl is true.
  if ($ssl == true) {
    $ssl_priority = $priority + 300
    file {"${nginx::config::nx_temp_dir}/nginx.d/${vhost}-${ssl_priority}-${name}-ssl":
      ensure  => $ensure_real,
      content => $content_real,
    }
  }

  if ($auth_basic_user_file != undef) {
    #Generate htpasswd with provided file-locations
    file { "${nginx::params::nx_conf_dir}/${name}_htpasswd":
      ensure => $ensure,
      mode   => '0644',
      source => $auth_basic_user_file,
    }
  }
}<|MERGE_RESOLUTION|>--- conflicted
+++ resolved
@@ -3,13 +3,14 @@
 # This definition creates a new location entry within a virtual host
 #
 # Parameters:
-<<<<<<< HEAD
 #   [*ensure*]               - Enables or disables the specified location
 #     (present|absent)
 #   [*vhost*]                - Defines the default vHost for this location
 #     entry to include with
 #   [*location*]             - Specifies the URI associated with this location
 #     entry
+#   [*location_allow*]       - Array: Locations to allow connections from.
+#   [*location_deny*]        - Array: Locations to deny connections from.
 #   [*www_root*]             - Specifies the location on disk for files to be
 #     read from. Cannot be set in conjunction with $proxy
 #   [*index_files*]          - Default index files for NGINX to read when
@@ -19,18 +20,6 @@
 #     nginx::resource::upstream
 #   [*proxy_read_timeout*]   - Override the default the proxy read timeout
 #     value of 90 seconds
-=======
-#   [*ensure*]               - Enables or disables the specified location (present|absent)
-#   [*vhost*]                - Defines the default vHost for this location entry to include with
-#   [*location*]             - Specifies the URI associated with this location entry
-#   [*location_allow*]      - Array: Locations to allow connections from.
-#   [*location_deny*]       - Array: Locations to deny connections from.
-#   [*www_root*]             - Specifies the location on disk for files to be read from. Cannot be set in conjunction with $proxy
-#   [*index_files*]          - Default index files for NGINX to read when traversing a directory
-#   [*proxy*]                - Proxy server(s) for a location to connect to. Accepts a single value, can be used in conjunction
-#                              with nginx::resource::upstream
-#   [*proxy_read_timeout*]   - Override the default the proxy read timeout value of 90 seconds
->>>>>>> 2df378ef
 #   [*fastcgi*]              - location of fastcgi (host:port)
 #   [*fastcgi_params*]       - optional alternative fastcgi_params file to use
 #   [*fastcgi_script*]       - optional SCRIPT_FILE parameter
