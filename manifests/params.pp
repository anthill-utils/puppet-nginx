# Class: nginx::param
#
# This module manages NGINX paramaters
#
# Parameters:
#
# There are no default parameters for this class.
#
# Actions:
#
# Requires:
#
# Sample Usage:
#
# This class file is not called directly
class nginx::params {
  $nx_temp_dir                = '/tmp'
  $nx_run_dir                 = '/var/nginx'

<<<<<<< HEAD
  $nx_conf_dir                = '/etc/nginx'
  $nx_confd_purge             = false
  $nx_worker_processes        = 1
  $nx_worker_connections      = 1024
  $nx_multi_accept            = off
  $nx_sendfile                = on
  $nx_keepalive_timeout       = 65
  $nx_tcp_nodelay             = on
  $nx_gzip                    = on
=======
  $nx_conf_dir           = '/etc/nginx'
  $nx_confd_purge        = false
  $nx_worker_processes   = 1
  $nx_worker_connections = 1024
  $nx_types_hash_max_size = 1024
  $nx_types_hash_bucket_size = 512
  $nx_multi_accept       = off
  $nx_events_use         = false # One of [kqueue|rtsig|epoll|/dev/poll|select|poll|eventport] or false to use OS default
  $nx_sendfile           = on
  $nx_keepalive_timeout  = 65
  $nx_tcp_nodelay        = on
  $nx_gzip               = on
  $nx_server_tokens      = on
  $nx_spdy               = off
  $nx_ssl_stapling       = off
>>>>>>> 349ae7de

  $nx_types_hash_max_size     = 2048
  $nx_proxy_redirect          = off
  $nx_proxy_set_header        = [
    'Host $host',
    'X-Real-IP $remote_addr',
    'X-Forwarded-For $proxy_add_x_forwarded_for',
  ]

  $nx_client_body_temp_path   = "${nx_run_dir}/client_body_temp"
  $nx_client_body_buffer_size = '128k'
  $nx_client_max_body_size    = '10m'
  $nx_proxy_temp_path         = "${nx_run_dir}/proxy_temp"
  $nx_proxy_connect_timeout   = '90'
  $nx_proxy_send_timeout      = '90'
  $nx_proxy_read_timeout      = '90'
  $nx_proxy_buffers           = '32 4k'
  $nx_proxy_http_version      = '1.0'

  $nx_proxy_cache_path        = false
  $nx_proxy_cache_levels      = 1
  $nx_proxy_cache_keys_zone   = 'd2:100m'
  $nx_proxy_cache_max_size    = '500m'
  $nx_proxy_cache_inactive    = '20m'


  $nx_logdir = $::kernel ? {
    /(?i-mx:linux)/ => '/var/log/nginx',
  }

  $nx_pid = $::kernel ? {
    /(?i-mx:linux)/  => '/var/run/nginx.pid',
  }

  $nx_daemon_user = $::operatingsystem ? {
    /(?i-mx:debian|ubuntu)/                                             => 'www-data',
    /(?i-mx:fedora|rhel|redhat|centos|scientific|suse|opensuse|amazon)/ => 'nginx',
  }

  # Service restart after Nginx 0.7.53 could also be just "/path/to/nginx/bin -s HUP"
  # Some init scripts do a configtest, some don't. If configtest_enable it's true
  # then service restart will take $nx_service_restart value, forcing configtest.
  $nx_configtest_enable = false
<<<<<<< HEAD
  $nx_service_restart   = '/etc/init.d/nginx configtest && /etc/init.d/nginx restart'
=======
  $nx_service_restart = '/etc/init.d/nginx configtest && /etc/init.d/nginx restart'

  $nx_mail = false
>>>>>>> 349ae7de

}<|MERGE_RESOLUTION|>--- conflicted
+++ resolved
@@ -17,41 +17,34 @@
   $nx_temp_dir                = '/tmp'
   $nx_run_dir                 = '/var/nginx'
 
-<<<<<<< HEAD
   $nx_conf_dir                = '/etc/nginx'
   $nx_confd_purge             = false
   $nx_worker_processes        = 1
   $nx_worker_connections      = 1024
+  $nx_types_hash_max_size     = 1024
+  $nx_types_hash_bucket_size  = 512
   $nx_multi_accept            = off
+  $nx_events_use         = false # One of [kqueue|rtsig|epoll|/dev/poll|select|poll|eventport] or false to use OS default
   $nx_sendfile                = on
   $nx_keepalive_timeout       = 65
   $nx_tcp_nodelay             = on
   $nx_gzip                    = on
-=======
-  $nx_conf_dir           = '/etc/nginx'
-  $nx_confd_purge        = false
-  $nx_worker_processes   = 1
-  $nx_worker_connections = 1024
-  $nx_types_hash_max_size = 1024
-  $nx_types_hash_bucket_size = 512
-  $nx_multi_accept       = off
-  $nx_events_use         = false # One of [kqueue|rtsig|epoll|/dev/poll|select|poll|eventport] or false to use OS default
-  $nx_sendfile           = on
-  $nx_keepalive_timeout  = 65
-  $nx_tcp_nodelay        = on
-  $nx_gzip               = on
-  $nx_server_tokens      = on
-  $nx_spdy               = off
-  $nx_ssl_stapling       = off
->>>>>>> 349ae7de
+  $nx_server_tokens           = on
+  $nx_spdy                    = off
+  $nx_ssl_stapling            = off
 
-  $nx_types_hash_max_size     = 2048
+
   $nx_proxy_redirect          = off
   $nx_proxy_set_header        = [
     'Host $host',
     'X-Real-IP $remote_addr',
     'X-Forwarded-For $proxy_add_x_forwarded_for',
   ]
+  $nx_proxy_cache_path        = false
+  $nx_proxy_cache_levels      = 1
+  $nx_proxy_cache_keys_zone   = 'd2:100m'
+  $nx_proxy_cache_max_size    = '500m'
+  $nx_proxy_cache_inactive    = '20m'
 
   $nx_client_body_temp_path   = "${nx_run_dir}/client_body_temp"
   $nx_client_body_buffer_size = '128k'
@@ -62,13 +55,6 @@
   $nx_proxy_read_timeout      = '90'
   $nx_proxy_buffers           = '32 4k'
   $nx_proxy_http_version      = '1.0'
-
-  $nx_proxy_cache_path        = false
-  $nx_proxy_cache_levels      = 1
-  $nx_proxy_cache_keys_zone   = 'd2:100m'
-  $nx_proxy_cache_max_size    = '500m'
-  $nx_proxy_cache_inactive    = '20m'
-
 
   $nx_logdir = $::kernel ? {
     /(?i-mx:linux)/ => '/var/log/nginx',
@@ -87,12 +73,8 @@
   # Some init scripts do a configtest, some don't. If configtest_enable it's true
   # then service restart will take $nx_service_restart value, forcing configtest.
   $nx_configtest_enable = false
-<<<<<<< HEAD
-  $nx_service_restart   = '/etc/init.d/nginx configtest && /etc/init.d/nginx restart'
-=======
   $nx_service_restart = '/etc/init.d/nginx configtest && /etc/init.d/nginx restart'
 
   $nx_mail = false
->>>>>>> 349ae7de
 
 }