--- conflicted
+++ resolved
@@ -14,27 +14,18 @@
 #
 # This class file is not called directly
 class nginx::config(
-<<<<<<< HEAD
   $worker_processes       = $nginx::params::nx_worker_processes,
   $worker_connections     = $nginx::params::nx_worker_connections,
+  $confd_purge            = $nginx::params::nx_confd_purge,
   $proxy_set_header       = $nginx::params::nx_proxy_set_header,
-  $confd_purge            = $nginx::params::nx_confd_purge,
   $proxy_cache_path       = $nginx::params::nx_proxy_cache_path,
   $proxy_cache_levels     = $nginx::params::nx_proxy_cache_levels,
   $proxy_cache_keys_zone  = $nginx::params::nx_proxy_cache_keys_zone,
   $proxy_cache_max_size   = $nginx::params::nx_proxy_cache_max_size,
   $proxy_cache_inactive   = $nginx::params::nx_proxy_cache_inactive,
-
-=======
-  $worker_processes    = $nginx::params::nx_worker_processes,
-  $worker_connections  = $nginx::params::nx_worker_connections,
-  $proxy_set_header    = $nginx::params::nx_proxy_set_header,
-  $proxy_http_version  = $nginx::params::nx_proxy_http_version,
-  $confd_purge         = $nginx::params::nx_confd_purge,
-  $server_tokens       = $nginx::params::nx_server_tokens,
-  $types_hash_max_size = $nginx::params::nx_types_hash_max_size,
+  $proxy_http_version     = $nginx::params::nx_proxy_http_version,
+  $types_hash_max_size    = $nginx::params::nx_types_hash_max_size,
   $types_hash_bucket_size = $nginx::params::nx_types_hash_bucket_size
->>>>>>> 349ae7de
 ) inherits nginx::params {
   File {
     owner => 'root',
@@ -53,8 +44,6 @@
     File["${nginx::params::nx_conf_dir}/conf.d"] {
       ignore  => 'vhost_autogen.conf',
       purge   => true,
-<<<<<<< HEAD
-=======
       recurse => true,
     }
   }
@@ -66,7 +55,6 @@
     File["${nginx::params::nx_conf_dir}/conf.mail.d"] {
       ignore  => 'vhost_autogen.conf',
       purge   => true,
->>>>>>> 349ae7de
       recurse => true,
     }
   }
