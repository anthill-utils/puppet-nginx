--- conflicted
+++ resolved
@@ -14,17 +14,10 @@
 #
 # This class file is not called directly
 class nginx::config(
-<<<<<<< HEAD
-	$worker_processes	= $nginx::params::nx_worker_processes,
-	$worker_connections	= $nginx::params::nx_worker_connections,
-        $proxy_set_header       = $nginx::params::nx_proxy_set_header,
-        $confd_purge            = $nginx::params::nx_confd_purge,
-=======
   $worker_processes    = $nginx::params::nx_worker_processes,
   $worker_connections  = $nginx::params::nx_worker_connections,
   $proxy_set_header    = $nginx::params::nx_proxy_set_header,
   $confd_purge         = $nginx::params::nx_confd_purge,
->>>>>>> 197ad06b
 ) inherits nginx::params {
   File {
     owner => 'root',
@@ -41,10 +34,7 @@
   }
   if $confd_purge == true {
     File["${nginx::params::nx_conf_dir}/conf.d"] {
-<<<<<<< HEAD
-=======
       ignore => "vhost_autogen.conf",
->>>>>>> 197ad06b
       purge => true,
       recurse => true,
     }
