--- conflicted
+++ resolved
@@ -29,20 +29,12 @@
 #   include nginx
 # }
 class nginx (
-<<<<<<< HEAD
-	$worker_processes	= $nginx::params::nx_worker_processes,
-	$worker_connections	= $nginx::params::nx_worker_connections,
-	$proxy_set_header	= $nginx::params::nx_proxy_set_header,
-        $confd_purge            = $nginx::params::nx_confd_purge,
-        $configtest_enable      = $nginx::params::nx_configtest_enable,
-=======
   $worker_processes   = $nginx::params::nx_worker_processes,
   $worker_connections = $nginx::params::nx_worker_connections,
   $proxy_set_header   = $nginx::params::nx_proxy_set_header,
   $confd_purge        = $nginx::params::nx_confd_purge,
   $configtest_enable  = $nginx::params::nx_configtest_enable,
   $service_restart    = $nginx::params::nx_service_restrart,
->>>>>>> 197ad06b
 ) inherits nginx::params {
 
   include stdlib
@@ -62,10 +54,7 @@
 
   class { 'nginx::service': 
     configtest_enable => $configtest_enable,
-<<<<<<< HEAD
-=======
     service_restart => $service_restart,
->>>>>>> 197ad06b
   }
 
   # Allow the end user to establish relationships to the "main" class
