--- conflicted
+++ resolved
@@ -4,8 +4,8 @@
 #
 # Parameters:
 #
-# There are no default parameters for this class. All module parameters are
-# managed via the nginx::params class
+# There are no default parameters for this class. All module parameters are managed
+# via the nginx::params class
 #
 # Actions:
 #
@@ -29,29 +29,19 @@
 #   include nginx
 # }
 class nginx (
-<<<<<<< HEAD
   $worker_processes       = $nginx::params::nx_worker_processes,
   $worker_connections     = $nginx::params::nx_worker_connections,
   $proxy_set_header       = $nginx::params::nx_proxy_set_header,
-  $confd_purge            = $nginx::params::nx_confd_purge,
-  $configtest_enable      = $nginx::params::nx_configtest_enable,
-  $service_restart        = $nginx::params::nx_service_restrart,
+  $proxy_http_version     = $nginx::params::nx_proxy_http_version,  $confd_purge            = $nginx::params::nx_confd_purge,
   $proxy_cache_path       = $nginx::params::nx_proxy_cache_path,
   $proxy_cache_levels     = $nginx::params::nx_proxy_cache_levels,
   $proxy_cache_keys_zone  = $nginx::params::nx_proxy_cache_keys_zone,
   $proxy_cache_max_size   = $nginx::params::nx_proxy_cache_max_size,
   $proxy_cache_inactive   = $nginx::params::nx_proxy_cache_inactive,
-=======
-  $worker_processes   = $nginx::params::nx_worker_processes,
-  $worker_connections = $nginx::params::nx_worker_connections,
-  $proxy_set_header   = $nginx::params::nx_proxy_set_header,
-  $proxy_http_version = $nginx::params::nx_proxy_http_version,
-  $confd_purge        = $nginx::params::nx_confd_purge,
-  $configtest_enable  = $nginx::params::nx_configtest_enable,
-  $service_restart    = $nginx::params::nx_service_restart,
-  $mail               = $nginx::params::nx_mail,
-  $server_tokens      = $nginx::params::nx_server_tokens
->>>>>>> 349ae7de
+  $configtest_enable      = $nginx::params::nx_configtest_enable,
+  $service_restart        = $nginx::params::nx_service_restrart,
+  $mail                   = $nginx::params::nx_mail,
+  $server_tokens          = $nginx::params::nx_server_tokens
 ) inherits nginx::params {
 
   include stdlib
@@ -61,28 +51,18 @@
   }
 
   class { 'nginx::config':
-<<<<<<< HEAD
     worker_processes      => $worker_processes,
     worker_connections    => $worker_connections,
     proxy_set_header      => $proxy_set_header,
-    confd_purge           => $confd_purge,
+    proxy_http_version    => $proxy_http_version,
     proxy_cache_path      => $proxy_cache_path,
     proxy_cache_levels    => $proxy_cache_levels,
     proxy_cache_keys_zone => $proxy_cache_keys_zone,
     proxy_cache_max_size  => $proxy_cache_max_size,
     proxy_cache_inactive  => $proxy_cache_inactive,
+    confd_purge           => $confd_purge,
     require               => Class['nginx::package'],
     notify                => Class['nginx::service'],
-=======
-    worker_processes   => $worker_processes,
-    worker_connections => $worker_connections,
-    proxy_set_header   => $proxy_set_header,
-    proxy_http_version => $proxy_http_version,
-    confd_purge        => $confd_purge,
-    server_tokens      => $server_tokens,
-    require            => Class['nginx::package'],
-    notify             => Class['nginx::service'],
->>>>>>> 349ae7de
   }
 
   class { 'nginx::service':
