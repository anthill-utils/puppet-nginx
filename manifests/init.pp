--- conflicted
+++ resolved
@@ -43,13 +43,10 @@
   $service_restart        = $nginx::params::nx_service_restart,
   $mail                   = $nginx::params::nx_mail,
   $server_tokens          = $nginx::params::nx_server_tokens,
-<<<<<<< HEAD
-  $http_cfg_append        = $nginx::params::nx_http_cfg_append
-=======
+  $http_cfg_append        = $nginx::params::nx_http_cfg_append,
   $nginx_vhosts           = {},
   $nginx_upstreams        = {},
   $nginx_locations        = {},
->>>>>>> a552e6b2
 ) inherits nginx::params {
 
   include stdlib
