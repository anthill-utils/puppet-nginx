--- conflicted
+++ resolved
@@ -38,15 +38,6 @@
         }
       }
 
-<<<<<<< HEAD
-  yumrepo { 'nginx-release':
-    baseurl  => "http://nginx.org/packages/${os_type}/${os_rel}/\$basearch/",
-    descr    => 'nginx repo',
-    enabled  => '1',
-    gpgcheck => '1',
-    priority => '1',
-    gpgkey   => "http://nginx.org/keys/nginx_signing.key",
-=======
       # as of 2013-07-28
       # http://nginx.org/packages/centos appears to be identical to
       # http://nginx.org/packages/rhel
@@ -62,7 +53,6 @@
 
       Yumrepo['nginx-release'] -> Package[$redhat_packages]
     }
->>>>>>> bd573484
   }
 
   #Define file for nginx-repo so puppet doesn't delete it
