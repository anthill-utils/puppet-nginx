--- conflicted
+++ resolved
@@ -2,20 +2,13 @@
 <% if @location_cfg_prepend -%><% location_cfg_prepend.sort_by {|k,v| k}.each do |key,value| -%>
     <%= key %>         <%= value %>;
 <% end -%><% end -%>
-<<<<<<< HEAD
 <% if proxy_cache -%>
     proxy_cache         <%= proxy_cache %>;
     proxy_cache_valid   <%= proxy_cache_valid %>;
 <% end -%>
     proxy_pass          <%= proxy %>;
     proxy_read_timeout  <%= proxy_read_timeout %>;
-<% if @location_cfg_append -%><% location_cfg_append.each do |key,value| -%>
+<% if @location_cfg_append -%><% location_cfg_append.sort_by {|k,v| k}.each do |key,value| -%>
     <%= key %> <%= value %>;
-=======
-    proxy_pass         <%= proxy %>;
-    proxy_read_timeout <%= proxy_read_timeout %>;
-<% if @location_cfg_append -%><% location_cfg_append.sort_by {|k,v| k}.each do |key,value| -%>
-    <%= key %>         <%= value %>;
->>>>>>> 349ae7de
 <% end -%><% end -%>
   }