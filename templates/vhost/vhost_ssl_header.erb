--- conflicted
+++ resolved
@@ -1,43 +1,23 @@
 server {
-<<<<<<< HEAD
-  listen       <%= listen_ip %>:<%= listen_port %> <% if @listen_options %><%= listen_options %><% end %>;
-=======
-  listen       <%= ssl_port %><% if scope.lookupvar('nginx::params::nx_spdy') == 'on' %> ssl spdy<% end %>;
->>>>>>> 349ae7de
+  listen       <%= listen_ip %>:<%= ssl_port %><% if scope.lookupvar('nginx::params::nx_spdy') == 'on' %> ssl spdy<% end %>;<% if @listen_options %><%= listen_options %><% end %>;
   <% if ipv6_enable == 'true' && (defined? ipaddress6) %>
   listen [<%= ipv6_listen_ip %>]:<%= ipv6_listen_port %> <% if @ipv6_listen_options %><%= ipv6_listen_options %><% end %> ipv6only=on;
   <% end %>
   server_name  <%= rewrite_www_to_non_www ? name.gsub(/^www\./, '') : server_name.join(" ") %>;
 
-<<<<<<< HEAD
   ssl on;
 
-  ssl_certificate      <%= scope.lookupvar('nginx::params::nx_conf_dir') %>/<%= name.gsub(' ', '_') %>.crt;
-  ssl_certificate_key  <%= scope.lookupvar('nginx::params::nx_conf_dir') %>/<%= name.gsub(' ', '_') %>.key;
-
-  ssl_session_timeout  5m;
-
-  ssl_protocols  SSLv3 TLSv1;
-  ssl_ciphers  ALL:!ADH:!EXPORT56:RC4+RSA:+HIGH:+MEDIUM:+LOW:+SSLv3:+EXP;
-  ssl_prefer_server_ciphers   on;
+  ssl_certificate           <%= scope.lookupvar('nginx::params::nx_conf_dir') %>/<%= name.gsub(' ', '_') %>.crt;
+  ssl_certificate_key       <%= scope.lookupvar('nginx::params::nx_conf_dir') %>/<%= name.gsub(' ', '_') %>.key;
+  ssl_session_cache         shared:SSL:10m;
+  ssl_session_timeout       5m;
+  ssl_ciphers               RC4:HIGH:!aNULL:!MD5;  
+  ssl_protocols             SSLv3 TLSv1;
+  ssl_prefer_server_ciphers on;
 
 <% if auth_basic != :undef -%>
-  auth_basic                  "<%= auth_basic %>";
+  auth_basic                "<%= auth_basic %>";
 <% end -%>
 <% if auth_basic_user_file != :undef -%>
-  auth_basic_user_file        <%= auth_basic_user_file %>;
-<% end -%>
-=======
-  ssl                       on;
-  ssl_certificate           <%= ssl_cert %>;
-  ssl_certificate_key       <%= ssl_key %>;
-  ssl_session_cache         shared:SSL:10m;
-  ssl_session_timeout       10m;
-  ssl_ciphers               RC4:HIGH:!aNULL:!MD5;
-  ssl_prefer_server_ciphers on;
-  <% if scope.lookupvar('nginx::params::nx_ssl_stapling') == 'on' %>ssl_stapling              on;<% end %>
-  <% if scope.lookupvar('nginx::params::nx_spdy') == 'on' %>spdy_headers_comp         1;<% end %>
-
-  <% proxy_set_header.each do |header| %>
-  proxy_set_header        <%= header %>;<% end %>
->>>>>>> 349ae7de
+  auth_basic_user_file      <%= auth_basic_user_file %>;
+<% end -%>