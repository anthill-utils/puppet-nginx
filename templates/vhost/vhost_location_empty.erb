--- conflicted
+++ resolved
@@ -1,15 +1,20 @@
   location <%= @location %> {
 <% if @location_custom_cfg -%><% @location_custom_cfg.sort_by {|k,v| k}.each do |key,value| -%>
-<<<<<<< HEAD
+<% if value.is_a?(Hash) -%><% value.each do |subkey,subvalue| -%>
+<% Array(subkey).each do |asubkey| -%>
+<% Array(subvalue).each do |asubvalue| -%>
+    <%= key %> <%= asubkey %> <%= asubvalue %>;
+<% end %>
+<% end %>
+<% end -%><% else -%>
 <% Array(value).each do |sub| -%>
     <%= key %> <%= sub %>;
 <% end %>
-=======
-<% if value.is_a?(Hash) -%><% value.each do |subkey,subvalue| -%>
     <%= key %> <%= subkey %> <%= subvalue %>;
 <% end -%><% else -%>
-    <%= key %> <%= value %>;
+<% Array(value).each do |sub| -%>
+    <%= key %> <%= sub %>;
+<% end %>
 <% end -%>
->>>>>>> e3f2b804
 <% end -%><% end -%>
   }
