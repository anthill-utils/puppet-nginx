<% if @include_files %><% @include_files.each_line do |file| -%>
include <%= file %>;
<% end -%><% end -%>
<<<<<<< HEAD
<%# make sure that allow comes before deny by forcing the allow key (if it -%>
<%# exists) to be first in the output order.  The hash keys also need to be -%>
<%# sorted so that the ordering is stable. -%>
<% if @vhost_cfg_append -%><% vhost_cfg_append.sort_by{ |k, v| k.to_s == 'allow' ? '' : k.to_s }.each do |key,value| -%>
=======
<% if @vhost_cfg_append -%><% vhost_cfg_append.each_line do |key,value| -%>
>>>>>>> bd573484
  <%= key %> <%= value %>;
<% end -%>
<% end -%>
}
<% if @rewrite_www_to_non_www -%>
server {
  listen                <%= @listen_ip %>:<%= @listen_port %>;
  server_name           www.<%= @name.gsub(/^www\./, '') %>;
  rewrite               ^ http://<%= @name.gsub(/^www\./, '') %>$uri permanent;
}
<% end %><|MERGE_RESOLUTION|>--- conflicted
+++ resolved
@@ -1,14 +1,10 @@
 <% if @include_files %><% @include_files.each_line do |file| -%>
 include <%= file %>;
 <% end -%><% end -%>
-<<<<<<< HEAD
 <%# make sure that allow comes before deny by forcing the allow key (if it -%>
 <%# exists) to be first in the output order.  The hash keys also need to be -%>
 <%# sorted so that the ordering is stable. -%>
-<% if @vhost_cfg_append -%><% vhost_cfg_append.sort_by{ |k, v| k.to_s == 'allow' ? '' : k.to_s }.each do |key,value| -%>
-=======
-<% if @vhost_cfg_append -%><% vhost_cfg_append.each_line do |key,value| -%>
->>>>>>> bd573484
+<% if @vhost_cfg_append -%><% vhost_cfg_append.sort_by{ |k, v| k.to_s == 'allow' ? '' : k.to_s }.each_line do |key,value| -%>
   <%= key %> <%= value %>;
 <% end -%>
 <% end -%>
