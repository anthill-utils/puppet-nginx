  location <%= @location %> {
<% if @location_cfg_prepend -%><% @location_cfg_prepend.sort_by {|k,v| k}.each do |key,value| -%>
    <%= key %>         <%= value %>;
<% end -%><% end -%>
<% if defined? @www_root -%>
    root  <%= @www_root %>;
<<<<<<< HEAD
<% if @fastcgi_split_path -%>
    fastcgi_split_path_info <%= @fastcgi_split_path %>;
<% end -%>
<% if @try_files -%>
    try_files <% @try_files.each do |try| -%> <%= try %> <% end -%>;
=======
>>>>>>> fd4e3c5a
<% end -%>
    include <%= @fastcgi_params %>;
    fastcgi_pass <%= @fastcgi %>;
<% if defined? @fastcgi_script %>
    fastcgi_param SCRIPT_FILENAME <%= @fastcgi_script %>;
<% end -%>
<% if @location_cfg_append -%><% @location_cfg_append.sort_by {|k,v| k}.each do |key,value| -%>
    <%= key %> <%= value %>;
<% end -%><% end -%>
  }
<|MERGE_RESOLUTION|>--- conflicted
+++ resolved
@@ -4,14 +4,12 @@
 <% end -%><% end -%>
 <% if defined? @www_root -%>
     root  <%= @www_root %>;
-<<<<<<< HEAD
+<% end -%>
 <% if @fastcgi_split_path -%>
     fastcgi_split_path_info <%= @fastcgi_split_path %>;
 <% end -%>
 <% if @try_files -%>
     try_files <% @try_files.each do |try| -%> <%= try %> <% end -%>;
-=======
->>>>>>> fd4e3c5a
 <% end -%>
     include <%= @fastcgi_params %>;
     fastcgi_pass <%= @fastcgi %>;
