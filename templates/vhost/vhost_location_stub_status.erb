  location <%= @location %> {
<% if @location_cfg_prepend -%><% @location_cfg_prepend.sort_by {|k,v| k}.each do |key,value| -%>
<<<<<<< HEAD
<% Array(value).each do |sub| -%>
    <%= key %>  <%= sub %>;
<% end %>
<% end -%><% end -%>
    stub_status on;
<% if @location_cfg_append -%><% @location_cfg_append.sort_by {|k,v| k}.each do |key,value| -%>
<% Array(value).each do |sub| -%>
    <%= key %>  <%= sub %>;
<% end %>
=======
<% if value.is_a?(Hash) -%><% value.each do |subkey,subvalue| -%>
    <%= key %> <%= subkey %> <%= subvalue %>;
<% end -%><% else -%>
    <%= key %>  <%= value %>;
<% end -%>
<% end -%><% end -%>
    stub_status on;
<% if @location_cfg_append -%><% @location_cfg_append.sort_by {|k,v| k}.each do |key,value| -%>
<% if value.is_a?(Hash) -%><% value.each do |subkey,subvalue| -%>
    <%= key %> <%= subkey %> <%= subvalue %>;
<% end -%><% else -%>
    <%= key %>  <%= value %>;
<% end -%>
>>>>>>> e3f2b804
<% end -%><% end -%>
  }
<|MERGE_RESOLUTION|>--- conflicted
+++ resolved
@@ -1,29 +1,29 @@
   location <%= @location %> {
 <% if @location_cfg_prepend -%><% @location_cfg_prepend.sort_by {|k,v| k}.each do |key,value| -%>
-<<<<<<< HEAD
+<% if value.is_a?(Hash) -%><% value.each do |subkey,subvalue| -%>
+<% Array(subkey).each do |asubkey| -%>
+<% Array(subvalue).each do |asubvalue| -%>
+    <%= key %> <%= asubkey %> <%= asubvalue %>;
+<% end %>
+<% end %>
+<% end -%><% else -%>
 <% Array(value).each do |sub| -%>
-    <%= key %>  <%= sub %>;
+    <%= key %> <%= sub %>;
 <% end %>
-<% end -%><% end -%>
-    stub_status on;
-<% if @location_cfg_append -%><% @location_cfg_append.sort_by {|k,v| k}.each do |key,value| -%>
-<% Array(value).each do |sub| -%>
-    <%= key %>  <%= sub %>;
-<% end %>
-=======
-<% if value.is_a?(Hash) -%><% value.each do |subkey,subvalue| -%>
-    <%= key %> <%= subkey %> <%= subvalue %>;
-<% end -%><% else -%>
-    <%= key %>  <%= value %>;
 <% end -%>
 <% end -%><% end -%>
     stub_status on;
 <% if @location_cfg_append -%><% @location_cfg_append.sort_by {|k,v| k}.each do |key,value| -%>
 <% if value.is_a?(Hash) -%><% value.each do |subkey,subvalue| -%>
-    <%= key %> <%= subkey %> <%= subvalue %>;
+<% Array(subkey).each do |asubkey| -%>
+<% Array(subvalue).each do |asubvalue| -%>
+    <%= key %> <%= asubkey %> <%= asubvalue %>;
+<% end %>
+<% end %>
 <% end -%><% else -%>
-    <%= key %>  <%= value %>;
+<% Array(value).each do |sub| -%>
+    <%= key %> <%= sub %>;
+<% end %>
 <% end -%>
->>>>>>> e3f2b804
 <% end -%><% end -%>
   }
