--- conflicted
+++ resolved
@@ -13,17 +13,16 @@
 <% end -%>
 <% end -%><% end -%>
 <% if @location_cfg_prepend -%><% @location_cfg_prepend.sort_by {|k,v| k}.each do |key,value| -%>
-<<<<<<< HEAD
+<% if value.is_a?(Hash) -%><% value.each do |subkey,subvalue| -%>
+<% Array(subkey).each do |asubkey| -%>
+<% Array(subvalue).each do |asubvalue| -%>
+    <%= key %> <%= asubkey %> <%= asubvalue %>;
+<% end %>
+<% end %>
+<% end -%><% else -%>
 <% Array(value).each do |sub| -%>
     <%= key %> <%= sub %>;
-<% end %>
-=======
-<% if value.is_a?(Hash) -%><% value.each do |subkey,subvalue| -%>
-    <%= key %> <%= subkey %> <%= subvalue %>;
-<% end -%><% else -%>
-    <%= key %> <%= value %>;
 <% end -%>
->>>>>>> e3f2b804
 <% end -%><% end -%>
 <% if defined? @www_root -%>
     root  <%= @www_root %>;
@@ -47,24 +46,29 @@
     auth_basic_user_file <%= @auth_basic_user_file %>;
 <% end -%>
 <% if @location_cfg_append -%><% @location_cfg_append.sort_by {|k,v| k}.each do |key,value| -%>
-<<<<<<< HEAD
+<% if value.is_a?(Hash) -%><% value.each do |subkey,subvalue| -%>
+<% Array(subkey).each do |asubkey| -%>
+<% Array(subvalue).each do |asubvalue| -%>
+    <%= key %> <%= asubkey %> <%= asubvalue %>;
+<% end %>
+<% end %>
+<% end -%><% else -%>
 <% Array(value).each do |sub| -%>
     <%= key %> <%= sub %>;
 <% end %>
-=======
-<% if value.is_a?(Hash) -%><% value.each do |subkey,subvalue| -%>
-    <%= key %> <%= subkey %> <%= subvalue %>;
-<% end -%><% else -%>
-    <%= key %> <%= value %>;
 <% end -%>
->>>>>>> e3f2b804
 <% end -%><% end -%>
 <% if @location_custom_cfg_append -%><% @location_custom_cfg_append.each do |key,value| -%>
 <% if value.is_a?(Hash) -%><% value.each do |subkey,subvalue| -%>
-    <%= key %> <%= subkey %> <%= subvalue %>;
+<% Array(subkey).each do |asubkey| -%>
+<% Array(subvalue).each do |asubvalue| -%>
+    <%= key %> <%= asubkey %> <%= asubvalue %>;
+<% end %>
+<% end %>
 <% end -%><% else -%>
-    <%= key %> <%= value %>;
-<% end -%>
+<% Array(value).each do |sub| -%>
+    <%= key %> <%= sub %>;
+<% end %>
 <% end -%><% end -%>
 
   }