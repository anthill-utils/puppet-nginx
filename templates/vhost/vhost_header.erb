--- conflicted
+++ resolved
@@ -1,14 +1,8 @@
 server {
   listen                <%= listen_ip %>;
   <% # check to see if ipv6 support exists in the kernel before applying %>
-<<<<<<< HEAD
   <% if ipv6_enable == 'true' && (defined? ipaddress6) %>
   listen [<%= ipv6_listen_ip %>]:<%= ipv6_listen_port %> default ipv6only=on;
   <% end %>
-  server_name           <%= rewrite_www_to_non_www ? name.gsub(/^www\./, '') : name %>;
-  access_log            <%= scope.lookupvar('nginx::params::nx_logdir')%>/<%= name %>.access.log;
-=======
-  <% if ipv6_enable == 'true' && (defined? ipaddress6) %>listen [<%= ipv6_listen_ip %>]:<%= ipv6_listen_port %> default ipv6only=on;<% end %>
-  server_name <%= server_name.join(" ") %>;
-  access_log  <%= scope.lookupvar('nginx::params::nx_logdir')%>/<%= name %>.access.log;
->>>>>>> 41141996
+  server_name           <%= rewrite_www_to_non_www ? name.gsub(/^www\./, '') : server_name.join(" ") %>;
+  access_log            <%= scope.lookupvar('nginx::params::nx_logdir')%>/<%= name %>.access.log;