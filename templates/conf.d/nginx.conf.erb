--- conflicted
+++ resolved
@@ -5,13 +5,8 @@
 pid        <%= scope.lookupvar('nginx::params::nx_pid')%>;
 
 events {
-<<<<<<< HEAD
   worker_connections <%= worker_connections %>;
-  <% if scope.lookupvar('nginx::params::nx_multi_accept' == 'on') %>multi_accept on;<% end %>
-=======
-  worker_connections <%= scope.lookupvar('nginx::params::nx_worker_connections') %>;
   <% if scope.lookupvar('nginx::params::nx_multi_accept') == 'on' %>multi_accept on;<% end %>
->>>>>>> af4006cf
 }
 
 http {
