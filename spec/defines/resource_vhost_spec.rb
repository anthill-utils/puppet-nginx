require 'spec_helper'

describe 'nginx::resource::vhost' do
  let :title do
    'www.rspec.example.com'
  end
  let :default_params do
    {
      :www_root    => '/',
      :ipv6_enable => true,
    }
  end
  let :facts do
    {
      :osfamily        => 'Debian',
      :operatingsystem => 'debian',
      :ipaddress6      => '::',
    }
  end
  let :pre_condition do
    [
      'include ::nginx::params',
      'include ::nginx::config',
    ]
  end

  describe 'os-independent items' do

    describe 'basic assumptions' do
      let :params do default_params end
      it { is_expected.to contain_class("nginx::params") }
      it { is_expected.to contain_class("nginx::config") }
      it { is_expected.to contain_concat("/etc/nginx/sites-available/#{title}.conf").with({
        'owner' => 'root',
        'group' => 'root',
        'mode'  => '0644',
      })}
<<<<<<< HEAD
      it { should contain_concat__fragment("#{title}-header").with_content(%r{access_log[ ]+/var/log/nginx/www\.rspec\.example\.com\.access\.log}) }
      it { should contain_concat__fragment("#{title}-header").with_content(%r{error_log[ ]+/var/log/nginx/www\.rspec\.example\.com\.error\.log}) }
      it { should contain_concat__fragment("#{title}-footer") }
      it { should contain_nginx__resource__location("#{title}-default") }
      it { should_not contain_file("/etc/nginx/fastcgi_params") }
      it { should_not contain_file("/etc/nginx/uwsgi_params") }
      it { should contain_file("#{title}.conf symlink").with({
=======
      it { is_expected.to contain_concat__fragment("#{title}-header").with_content(%r{access_log[ ]+/var/log/nginx/www\.rspec\.example\.com\.access\.log}) }
      it { is_expected.to contain_concat__fragment("#{title}-header").with_content(%r{error_log[ ]+/var/log/nginx/www\.rspec\.example\.com\.error\.log}) }
      it { is_expected.to contain_concat__fragment("#{title}-footer") }
      it { is_expected.to contain_nginx__resource__location("#{title}-default") }
      it { is_expected.not_to contain_file("/etc/nginx/fastcgi_params") }
      it { is_expected.to contain_file("#{title}.conf symlink").with({
>>>>>>> a5592d43
        'ensure' => 'link',
        'path'   => "/etc/nginx/sites-enabled/#{title}.conf",
        'target' => "/etc/nginx/sites-available/#{title}.conf"
      })}
    end

    describe "vhost_header template content" do
      [
        {
          :title    => 'should not contain www to non-www rewrite',
          :attr     => 'rewrite_www_to_non_www',
          :value    => false,
          :notmatch => %r|
            ^
            \s+listen\s+\*:443\s+ssl;\n
            \s+server_name\s+www\.rspec\.example\.com;\n
            \s+return\s+301\s+https://rspec\.example\.com\$uri;
          |x,
        },
        {
          :title => 'should contain www to non-www rewrite',
          :attr  => 'rewrite_www_to_non_www',
          :value => true,
          :match => [
            '  listen       *:80;',
            '  server_name  www.rspec.example.com;',
            '  return       301 http://rspec.example.com$uri;',
          ],
        },
        {
          :title => 'should set the IPv4 listen IP',
          :attr  => 'listen_ip',
          :value => '127.0.0.1',
          :match => '  listen                127.0.0.1:80;',
        },
        {
          :title => 'should set the IPv4 listen port',
          :attr  => 'listen_port',
          :value => 45,
          :match => '  listen                *:45;',
        },
        {
          :title => 'should set the IPv4 listen options',
          :attr  => 'listen_options',
          :value => 'spdy default',
          :match => '  listen                *:80 spdy default;',
        },
        {
          :title => 'should enable IPv6',
          :attr  => 'ipv6_enable',
          :value => true,
          :match => '  listen [::]:80 default ipv6only=on;',
        },
        {
          :title    => 'should not enable IPv6',
          :attr     => 'ipv6_enable',
          :value    => false,
          :notmatch => /  listen \[::\]:80 default ipv6only=on;/,
        },
        {
          :title => 'should set the IPv6 listen IP',
          :attr  => 'ipv6_listen_ip',
          :value => '2001:0db8:85a3:0000:0000:8a2e:0370:7334',
          :match => '  listen [2001:0db8:85a3:0000:0000:8a2e:0370:7334]:80 default ipv6only=on;',
        },
        {
          :title => 'should set the IPv6 listen port',
          :attr  => 'ipv6_listen_port',
          :value => 45,
          :match => '  listen [::]:45 default ipv6only=on;',
        },
        {
          :title => 'should set the IPv6 listen options',
          :attr  => 'ipv6_listen_options',
          :value => 'spdy',
          :match => '  listen [::]:80 spdy;',
        },
        {
          :title => 'should set servername(s)',
          :attr  => 'server_name',
          :value => ['www.foo.com','foo.com'],
          :match => '  server_name           www.foo.com foo.com;',
        },
        {
          :title => 'should rewrite www servername to non-www',
          :attr  => 'rewrite_www_to_non_www',
          :value => true,
          :match => '  server_name           rspec.example.com;',
        },
        {
          :title => 'should not rewrite www servername to non-www',
          :attr  => 'rewrite_www_to_non_www',
          :value => false,
          :match => '  server_name           www.rspec.example.com;',
        },
        {
          :title => 'should set auth_basic',
          :attr  => 'auth_basic',
          :value => 'value',
          :match => '  auth_basic           "value";',
        },
        {
          :title => 'should set auth_basic_user_file',
          :attr  => 'auth_basic_user_file',
          :value => 'value',
          :match => '  auth_basic_user_file value;',
        },
        {
          :title => 'should set the client_body_timeout',
          :attr  => 'client_body_timeout',
          :value => 'value',
          :match => /^[ ]+client_body_timeout\s+value;/
        },
        {
          :title => 'should set the client_header_timeout',
          :attr  => 'client_header_timeout',
          :value => 'value',
          :match => /^[ ]+client_header_timeout\s+value;/
        },
        {
          :title => 'should set the gzip_types',
          :attr  => 'gzip_types',
          :value => 'value',
          :match => /^[ ]+gzip_types\s+value;/
        },
        {
          :title => 'should contain raw_prepend directives',
          :attr  => 'raw_prepend',
          :value => [
            'if (a) {',
            '  b;',
            '}'
          ],
          :match => /^\s+if \(a\) {\n\s++b;\n\s+\}/,
        },
        {
          :title => 'should contain ordered prepended directives',
          :attr  => 'vhost_cfg_prepend',
          :value => { 'test1' => ['test value 1a', 'test value 1b'], 'test2' => 'test value 2', 'allow' => 'test value 3' },
          :match => [
            '  allow test value 3;',
            '  test1 test value 1a;',
            '  test1 test value 1b;',
            '  test2 test value 2;',
          ],
        },
        {
          :title => 'should set root',
          :attr  => 'use_default_location',
          :value => false,
          :match => '  root /;',
        },
        {
          :title    => 'should not set root',
          :attr     => 'use_default_location',
          :value    => true,
          :notmatch => /  root \/;/,
        },
        {
          :title => 'should set proxy_set_header',
          :attr  => 'proxy_set_header',
          :value => ['header1','header2'],
          :match => [
            '  proxy_set_header        header1;',
            '  proxy_set_header        header2;',
          ],
        },
        {
          :title => 'should rewrite to HTTPS',
          :attr  => 'rewrite_to_https',
          :value => true,
          :match => [
            '  if ($ssl_protocol = "") {',
            '       return 301 https://$host$request_uri;',
          ],
        },
        {
          :title    => 'should not rewrite to HTTPS',
          :attr     => 'rewrite_to_https',
          :value    => false,
          :notmatch => [
            /if \(\$ssl_protocol = ""\) \{/,
            /       return 301 https:\/\/\$host\$request_uri;/,
          ],
        },
        {
          :title => 'should set access_log',
          :attr  => 'access_log',
          :value => '/path/to/access.log',
          :match => '  access_log            /path/to/access.log;',
        },
        {
          :title => 'should set error_log',
          :attr  => 'error_log',
          :value => '/path/to/error.log',
          :match => '  error_log             /path/to/error.log;',
        },
      ].each do |param|
        context "when #{param[:attr]} is #{param[:value]}" do
          let :params do default_params.merge({ param[:attr].to_sym => param[:value] }) end

          it { is_expected.to contain_concat__fragment("#{title}-header") }
          it param[:title] do
            matches  = Array(param[:match])

            if matches.all? { |m| m.is_a? Regexp }
              matches.each { |item| is_expected.to contain_concat__fragment("#{title}-header").with_content(item) }
            else
              lines = subject.resource('concat::fragment', "#{title}-header").send(:parameters)[:content].split("\n")
              expect(lines & Array(param[:match])).to eq(Array(param[:match]))
            end
            Array(param[:notmatch]).each do |item|
              is_expected.to contain_concat__fragment("#{title}-header").without_content(item)
            end
          end
        end
      end
    end

    describe "vhost_footer template content" do
      [
        {
          :title    => 'should not contain www to non-www rewrite',
          :attr     => 'rewrite_www_to_non_www',
          :value    => false,
          :notmatch => %r|
            ^
            \s+listen\s+\*:443\s+ssl;\n
            \s+server_name\s+www\.rspec\.example\.com;\n
            \s+return\s+301\s+https://rspec\.example\.com\$uri;
          |x,
        },
        {
          :title => 'should contain include directives',
          :attr  => 'include_files',
          :value => [ '/file1', '/file2' ],
          :match => [
            %r'^[ ]+include\s+/file1;',
            %r'^[ ]+include\s+/file2;',
          ],
        },
        {
          :title => 'should contain ordered appended directives',
          :attr  => 'vhost_cfg_append',
          :value => { 'test1' => 'test value 1', 'test2' => ['test value 2a', 'test value 2b'], 'allow' => 'test value 3' },
          :match => [
            '  allow test value 3;',
            '  test1 test value 1;',
            '  test2 test value 2a;',
            '  test2 test value 2b;',
          ],
        },
        {
          :title => 'should contain raw_append directives',
          :attr  => 'raw_append',
          :value => [
            'if (a) {',
            '  b;',
            '}'
          ],
          :match => /^\s+if \(a\) {\n\s++b;\n\s+\}/,
        },
      ].each do |param|
        context "when #{param[:attr]} is #{param[:value]}" do
          let :params do default_params.merge({ param[:attr].to_sym => param[:value] }) end

          it { is_expected.to contain_concat__fragment("#{title}-footer") }
          it param[:title] do
            matches  = Array(param[:match])

            if matches.all? { |m| m.is_a? Regexp }
              matches.each { |item| is_expected.to contain_concat__fragment("#{title}-footer").with_content(item) }
            else
              lines  = subject.resource('concat::fragment', "#{title}-footer").send(:parameters)[:content].split("\n")
              expect(lines & Array(param[:match])).to eq(Array(param[:match]))
            end
            Array(param[:notmatch]).each do |item|
              is_expected.to contain_concat__fragment("#{title}-footer").without_content(item)
            end
          end
        end
      end
    end

    describe "vhost_ssl_header template content" do
      [
        {
          :title    => 'should not contain www to non-www rewrite',
          :attr     => 'rewrite_www_to_non_www',
          :value    => false,
          :notmatch => %r|
            ^
            \s+listen\s+\*:443\s+ssl;\n
            \s+server_name\s+www\.rspec\.example\.com;\n
            \s+return\s+301\s+https://rspec\.example\.com\$uri;
          |x,
        },
        {
          :title => 'should contain www to non-www rewrite',
          :attr  => 'rewrite_www_to_non_www',
          :value => true,
          :match => [
            '  listen       *:443 ssl;',
            '  server_name  www.rspec.example.com;',
            '  return       301 https://rspec.example.com$uri;',
          ],
        },
        {
          :title => 'should set the IPv4 listen IP',
          :attr  => 'listen_ip',
          :value => '127.0.0.1',
          :match => '  listen       127.0.0.1:443 ssl;',
        },
        {
          :title => 'should set the IPv4 SSL listen port',
          :attr  => 'ssl_port',
          :value => 45,
          :match => '  listen       *:45 ssl;',
        },
        {
          :title => 'should set SPDY',
          :attr  => 'spdy',
          :value => 'on',
          :match => '  listen       *:443 ssl spdy;',
        },
        {
          :title => 'should not set SPDY',
          :attr  => 'spdy',
          :value => 'off',
          :match => '  listen       *:443 ssl;',
        },
        {
          :title => 'should set the IPv4 listen options',
          :attr  => 'listen_options',
          :value => 'default',
          :match => '  listen       *:443 ssl default;',
        },
        {
          :title => 'should enable IPv6',
          :attr  => 'ipv6_enable',
          :value => true,
          :match => '  listen [::]:443 ssl default ipv6only=on;',
        },
        {
          :title    => 'should disable IPv6',
          :attr     => 'ipv6_enable',
          :value    => false,
          :notmatch => /  listen \[::\]:443 ssl default ipv6only=on;/,
        },
        {
          :title => 'should set the IPv6 listen IP',
          :attr  => 'ipv6_listen_ip',
          :value => '2001:0db8:85a3:0000:0000:8a2e:0370:7334',
          :match => '  listen [2001:0db8:85a3:0000:0000:8a2e:0370:7334]:443 ssl default ipv6only=on;',
        },
        {
          :title => 'should set the IPv6 listen port',
          :attr  => 'ssl_port',
          :value => 45,
          :match => '  listen [::]:45 ssl default ipv6only=on;',
        },
        {
          :title => 'should set the IPv6 listen options',
          :attr  => 'ipv6_listen_options',
          :value => 'spdy default',
          :match => '  listen [::]:443 ssl spdy default;',
        },
        {
          :title => 'should set servername(s)',
          :attr  => 'server_name',
          :value => ['www.foo.com','foo.com'],
          :match => '  server_name  www.foo.com foo.com;',
        },
        {
          :title => 'should rewrite www servername to non-www',
          :attr  => 'rewrite_www_to_non_www',
          :value => true,
          :match => '  server_name  rspec.example.com;',
        },
        {
          :title => 'should not rewrite www servername to non-www',
          :attr  => 'rewrite_www_to_non_www',
          :value => false,
          :match => '  server_name  www.rspec.example.com;',
        },
        {
          :title => 'should set the SSL cache',
          :attr  => 'ssl_cache',
          :value => 'shared:SSL:1m',
          :match => '  ssl_session_cache         shared:SSL:1m;',
        },
        {
          :title => 'should set the SSL protocols',
          :attr  => 'ssl_protocols',
          :value => 'SSLv3',
          :match => '  ssl_protocols             SSLv3;',
        },
        {
          :title => 'should set the SSL ciphers',
          :attr  => 'ssl_ciphers',
          :value => 'HIGH',
          :match => '  ssl_ciphers               HIGH;',
        },
        {
          :title => 'should set auth_basic',
          :attr  => 'auth_basic',
          :value => 'value',
          :match => '  auth_basic                "value";',
        },
        {
          :title => 'should set auth_basic_user_file',
          :attr  => 'auth_basic_user_file',
          :value => 'value',
          :match => '  auth_basic_user_file      "value";',
        },
        {
          :title => 'should set the client_body_timeout',
          :attr  => 'client_body_timeout',
          :value => 'value',
          :match => /^[ ]+client_body_timeout\s+value;/
        },
        {
          :title => 'should set the client_header_timeout',
          :attr  => 'client_header_timeout',
          :value => 'value',
          :match => /^[ ]+client_header_timeout\s+value;/
        },
        {
          :title => 'should set the gzip_types',
          :attr  => 'gzip_types',
          :value => 'value',
          :match => /^[ ]+gzip_types\s+value;/
        },
        {
          :title => 'should set access_log',
          :attr  => 'access_log',
          :value => '/path/to/access.log',
          :match => '  access_log            /path/to/access.log;',
        },
        {
          :title => 'should set error_log',
          :attr  => 'error_log',
          :value => '/path/to/error.log',
          :match => '  error_log             /path/to/error.log;',
        },
        {
          :title => 'should contain raw_prepend directives',
          :attr  => 'raw_prepend',
          :value => [
            'if (a) {',
            '  b;',
            '}'
          ],
          :match => /^\s+if \(a\) {\n\s++b;\n\s+\}/,
        },
        {
          :title => 'should contain ordered prepend directives',
          :attr  => 'vhost_cfg_prepend',
          :value => { 'test1' => 'test value 1', 'test2' => ['test value 2a', 'test value 2b'], 'allow' => 'test value 3' },
          :match => [
            '  allow test value 3;',
            '  test1 test value 1;',
            '  test2 test value 2a;',
            '  test2 test value 2b;',
          ]
        },
        {
          :title => 'should contain ordered ssl prepend directives',
          :attr  => 'vhost_cfg_ssl_prepend',
          :value => { 'test1' => 'test value 1', 'test2' => ['test value 2a', 'test value 2b'], 'allow' => 'test value 3' },
          :match => [
            '  allow test value 3;',
            '  test1 test value 1;',
            '  test2 test value 2a;',
            '  test2 test value 2b;',
          ]
        },
        {
          :title => 'should set root',
          :attr  => 'use_default_location',
          :value => false,
          :match => '  root /;',
        },
        {
          :title    => 'should not set root',
          :attr     => 'use_default_location',
          :value    => true,
          :notmatch => /  root \/;/,
        },
      ].each do |param|
        context "when #{param[:attr]} is #{param[:value]}" do
          let :params do default_params.merge({
            param[:attr].to_sym => param[:value],
            :ssl                => true,
            :ssl_key            => 'dummy.key',
            :ssl_cert           => 'dummy.crt',
          }) end
          it { is_expected.to contain_concat__fragment("#{title}-ssl-header") }
          it param[:title] do
            matches  = Array(param[:match])

            if matches.all? { |m| m.is_a? Regexp }
              matches.each { |item| is_expected.to contain_concat__fragment("#{title}-ssl-header").with_content(item) }
            else
              lines = subject.resource('concat::fragment', "#{title}-ssl-header").send(:parameters)[:content].split("\n")
              expect(lines & Array(param[:match])).to eq(Array(param[:match]))
            end
            Array(param[:notmatch]).each do |item|
              is_expected.to contain_concat__fragment("#{title}-ssl-header").without_content(item)
            end
          end
        end
      end
    end

    describe "vhost_ssl_footer template content" do
      [
        {
          :title    => 'should not contain www to non-www rewrite',
          :attr     => 'rewrite_www_to_non_www',
          :value    => false,
          :notmatch => %r|
            ^
            \s+listen\s+\*:443\s+ssl;\n
            \s+server_name\s+www\.rspec\.example\.com;\n
            \s+return\s+301\s+https://rspec\.example\.com\$uri;
          |x,
        },
        {
          :title => 'should contain include directives',
          :attr  => 'include_files',
          :value => [ '/file1', '/file2' ],
          :match => [
            %r'^[ ]+include\s+/file1;',
            %r'^[ ]+include\s+/file2;',
          ],
        },
        {
          :title => 'should contain ordered appended directives',
          :attr  => 'vhost_cfg_append',
          :value => { 'test1' => 'test value 1', 'test2' => 'test value 2', 'allow' => 'test value 3' },
          :match => [
            '  allow test value 3;',
            '  test1 test value 1;',
            '  test2 test value 2;',
          ]
        },
        {
          :title => 'should contain raw_append directives',
          :attr  => 'raw_append',
          :value => [
            'if (a) {',
            '  b;',
            '}'
          ],
          :match => /^\s+if \(a\) {\n\s++b;\n\s+\}/,
        },
        {
          :title => 'should contain ordered ssl appended directives',
          :attr  => 'vhost_cfg_ssl_append',
          :value => { 'test1' => 'test value 1', 'test2' => ['test value 2a', 'test value 2b'], 'allow' => 'test value 3' },
          :match => [
            '  allow test value 3;',
            '  test1 test value 1;',
            '  test2 test value 2a;',
            '  test2 test value 2b;',
          ]
        },
      ].each do |param|
        context "when #{param[:attr]} is #{param[:value]}" do
          let :params do default_params.merge({
            param[:attr].to_sym => param[:value],
            :ssl                => true,
            :ssl_key            => 'dummy.key',
            :ssl_cert           => 'dummy.crt',
          }) end

          it { is_expected.to contain_concat__fragment("#{title}-ssl-footer") }
          it param[:title] do
            matches  = Array(param[:match])

            if matches.all? { |m| m.is_a? Regexp }
              matches.each { |item| is_expected.to contain_concat__fragment("#{title}-ssl-footer").with_content(item) }
            else
              lines = subject.resource('concat::fragment', "#{title}-ssl-footer").send(:parameters)[:content].split("\n")
              expect(lines & Array(param[:match])).to eq(Array(param[:match]))
            end
            Array(param[:notmatch]).each do |item|
              is_expected.to contain_concat__fragment("#{title}-ssl-footer").without_content(item)
            end
          end
        end
      end
    end

    context 'attribute resources' do
      context "with SSL enabled, www rewrite to naked domain with multiple server_names" do
        let :title do 'foo.com' end
        let(:params) do
          {
            :ssl                    => true,
            :ssl_cert               => 'cert',
            :ssl_key                => 'key',
            :server_name            => %w(www.foo.com bar.foo.com foo.com),
            :use_default_location   => false,
            :rewrite_www_to_non_www => true,
          }
        end

        it "should set the server_name of the rewrite server stanza to the first server_name with 'www.' stripped" do
          is_expected.to contain_concat__fragment("#{title}-ssl-header").with_content(/^[ ]+server_name\s+foo.com;/)
        end
      end

      context "with SSL disabled, www rewrite to naked domain with multiple server_names" do
        let :title do 'foo.com' end
        let(:params) do
          {
            :server_name            => %w(www.foo.com bar.foo.com foo.com),
            :use_default_location   => false,
            :rewrite_www_to_non_www => true,
          }
        end

        it "should set the server_name of the rewrite server stanza to the first server_name with 'www.' stripped" do
          is_expected.to contain_concat__fragment("#{title}-header").with_content(/^[ ]+server_name\s+foo.com;/)
        end
      end

      context "SSL cert missing" do
        let(:params) {{ :ssl => true, :ssl_key => 'key' }}

        it { expect { is_expected.to contain_class('nginx::resource::vhost') }.to raise_error(Puppet::Error) }
      end

      context "SSL key missing" do
        let(:params) {{ :ssl => true, :ssl_cert => 'cert' }}

        it { expect { is_expected.to contain_class('nginx::resource::vhost') }.to raise_error(Puppet::Error) }
      end

      context 'when use_default_location => true' do
        let :params do default_params.merge({
          :use_default_location => true,
        }) end

        it { is_expected.to contain_nginx__resource__location("#{title}-default") }
      end

      context 'when use_default_location => false' do
        let :params do default_params.merge({
          :use_default_location => false,
        }) end

        it { is_expected.not_to contain_nginx__resource__location("#{title}-default") }
      end

      context 'when location_cfg_prepend => { key => value }' do
        let :params do default_params.merge({
          :location_cfg_prepend => { 'key' => 'value' },
        }) end

        it { is_expected.to contain_nginx__resource__location("#{title}-default").with_location_cfg_prepend({ 'key' => 'value' }) }
      end

      context "when location_raw_prepend => [ 'foo;' ]" do
        let :params do default_params.merge({
          :location_raw_prepend => [ 'foo;' ],
        }) end

        it { is_expected.to contain_nginx__resource__location("#{title}-default").with_raw_prepend([ 'foo;' ]) }
      end

      context "when location_raw_append => [ 'foo;' ]" do
        let :params do default_params.merge({
          :location_raw_append => [ 'foo;' ],
        }) end

        it { is_expected.to contain_nginx__resource__location("#{title}-default").with_raw_append([ 'foo;' ]) }
      end

      context 'when location_cfg_append => { key => value }' do
        let :params do default_params.merge({
          :location_cfg_append => { 'key' => 'value' },
        }) end

        it { is_expected.to contain_nginx__resource__location("#{title}-default").with_location_cfg_append({ 'key' => 'value' }) }
      end

      context 'when fastcgi => "localhost:9000"' do
        let :params do default_params.merge({
          :fastcgi => 'localhost:9000',
        }) end

        it { is_expected.to contain_file('/etc/nginx/fastcgi_params').with_mode('0770') }
      end

      context 'when uwsgi => "uwsgi_upstream"' do
        let :params do default_params.merge({
          :uwsgi => 'uwsgi_upstream',
        }) end

        it { should contain_file('/etc/nginx/uwsgi_params').with_mode('0770') }
      end


      context 'when listen_port == ssl_port' do
        let :params do default_params.merge({
          :listen_port => 80,
          :ssl_port    => 80,
        }) end

        it { is_expected.not_to contain_concat__fragment("#{title}-header") }
        it { is_expected.not_to contain_concat__fragment("#{title}-footer") }
      end

      context 'when listen_port != ssl_port' do
        let :params do default_params.merge({
          :listen_port => 80,
          :ssl_port    => 443,
        }) end

        it { is_expected.to contain_concat__fragment("#{title}-header") }
        it { is_expected.to contain_concat__fragment("#{title}-footer") }
      end

      context 'when ensure => absent' do
        let :params do default_params.merge({
          :ensure   => 'absent',
          :ssl      => true,
          :ssl_key  => 'dummy.key',
          :ssl_cert => 'dummy.cert',
        }) end

        it { is_expected.to contain_nginx__resource__location("#{title}-default").with_ensure('absent') }
        it { is_expected.to contain_file("#{title}.conf symlink").with_ensure('absent') }
      end

      context 'when ssl => true and ssl_port == listen_port' do
        let :params do default_params.merge({
          :ssl         => true,
          :listen_port => 80,
          :ssl_port    => 80,
          :ssl_key     => 'dummy.key',
          :ssl_cert    => 'dummy.cert',
        }) end

        it { is_expected.to contain_nginx__resource__location("#{title}-default").with_ssl_only(true) }
        it { is_expected.to contain_concat__fragment("#{title}-ssl-header").with_content(%r{access_log[ ]+/var/log/nginx/ssl-www\.rspec\.example\.com\.access\.log}) }
        it { is_expected.to contain_concat__fragment("#{title}-ssl-header").with_content(%r{error_log[ ]+/var/log/nginx/ssl-www\.rspec\.example\.com\.error\.log}) }
        it { is_expected.to contain_concat__fragment("#{title}-ssl-footer") }
        it { is_expected.to contain_file("/etc/nginx/#{title}.crt") }
        it { is_expected.to contain_file("/etc/nginx/#{title}.key") }
      end

      context 'when passenger_cgi_param is set' do
        let :params do default_params.merge({
          :passenger_cgi_param => { 'test1' => 'test value 1', 'test2' => 'test value 2', 'test3' => 'test value 3' }
        }) end

        it { is_expected.to contain_concat__fragment("#{title}-header").with_content( /passenger_set_cgi_param  test1 test value 1;/ ) }
        it { is_expected.to contain_concat__fragment("#{title}-header").with_content( /passenger_set_cgi_param  test2 test value 2;/ ) }
        it { is_expected.to contain_concat__fragment("#{title}-header").with_content( /passenger_set_cgi_param  test3 test value 3;/ ) }
      end

      context 'when passenger_cgi_param is set and ssl => true' do
        let :params do default_params.merge({
          :passenger_cgi_param => { 'test1' => 'test value 1', 'test2' => 'test value 2', 'test3' => 'test value 3' },
          :ssl                 => true,
          :ssl_key             => 'dummy.key',
          :ssl_cert            => 'dummy.cert',
        }) end

        it { is_expected.to contain_concat__fragment("#{title}-ssl-header").with_content( /passenger_set_cgi_param  test1 test value 1;/ ) }
        it { is_expected.to contain_concat__fragment("#{title}-ssl-header").with_content( /passenger_set_cgi_param  test2 test value 2;/ ) }
        it { is_expected.to contain_concat__fragment("#{title}-ssl-header").with_content( /passenger_set_cgi_param  test3 test value 3;/ ) }
      end

      context 'when vhost name is sanitized' do
        let :title do 'www rspec-vhost com' end
        let :params do default_params end

        it { is_expected.to contain_concat('/etc/nginx/sites-available/www_rspec-vhost_com.conf') }
      end
    end
  end
end<|MERGE_RESOLUTION|>--- conflicted
+++ resolved
@@ -35,22 +35,12 @@
         'group' => 'root',
         'mode'  => '0644',
       })}
-<<<<<<< HEAD
-      it { should contain_concat__fragment("#{title}-header").with_content(%r{access_log[ ]+/var/log/nginx/www\.rspec\.example\.com\.access\.log}) }
-      it { should contain_concat__fragment("#{title}-header").with_content(%r{error_log[ ]+/var/log/nginx/www\.rspec\.example\.com\.error\.log}) }
-      it { should contain_concat__fragment("#{title}-footer") }
-      it { should contain_nginx__resource__location("#{title}-default") }
-      it { should_not contain_file("/etc/nginx/fastcgi_params") }
-      it { should_not contain_file("/etc/nginx/uwsgi_params") }
-      it { should contain_file("#{title}.conf symlink").with({
-=======
       it { is_expected.to contain_concat__fragment("#{title}-header").with_content(%r{access_log[ ]+/var/log/nginx/www\.rspec\.example\.com\.access\.log}) }
       it { is_expected.to contain_concat__fragment("#{title}-header").with_content(%r{error_log[ ]+/var/log/nginx/www\.rspec\.example\.com\.error\.log}) }
       it { is_expected.to contain_concat__fragment("#{title}-footer") }
       it { is_expected.to contain_nginx__resource__location("#{title}-default") }
       it { is_expected.not_to contain_file("/etc/nginx/fastcgi_params") }
       it { is_expected.to contain_file("#{title}.conf symlink").with({
->>>>>>> a5592d43
         'ensure' => 'link',
         'path'   => "/etc/nginx/sites-enabled/#{title}.conf",
         'target' => "/etc/nginx/sites-available/#{title}.conf"
